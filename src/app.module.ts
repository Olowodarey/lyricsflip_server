--- conflicted
+++ resolved
@@ -5,21 +5,15 @@
 import { AppService } from './app.service';
 import { validate } from './config/env.validation';
 import { UserModule } from './user/user.module';
-<<<<<<< HEAD
 import { LyricModule } from './lyrics/lyric.module';
+import { WalletModule } from './wallet/wallet.module';
 
-=======
-import { lyricModule } from './lyrics/lyric.module';
-import { WalletModule } from './wallet/wallet.module';
-import * as dotenv from 'dotenv';
-dotenv.config();
->>>>>>> 96ff6e3f
 @Module({
   imports: [
     ConfigModule.forRoot({
       isGlobal: true,
-      envFilePath: `.env.${process.env.NODE_ENV || 'development'}`,
-      // validate,
+      envFilePath: [`.env.${process.env.NODE_ENV || 'development'}`, '.env'], // Fallback to `.env`
+      validate,
     }),
     MongooseModule.forRootAsync({
       imports: [ConfigModule],
