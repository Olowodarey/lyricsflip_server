import { Module } from '@nestjs/common';
import { ConfigModule, ConfigService } from '@nestjs/config';
import { MongooseModule } from '@nestjs/mongoose';
import { AppController } from './app.controller';
import { AppService } from './app.service';
import { validate } from './config/env.validation';
<<<<<<< HEAD
import { LyricsModule } from './lyrics/lyrics.module';
import { WalletModule } from './wallet/wallet.module';
import { UserModule } from './user/user.module';
import * as dotenv from 'dotenv';
dotenv.config();
=======
import { UserModule } from './user/user.module';
import { lyricModule } from './lyrics/lyric.module';
>>>>>>> 9564fa1a

@Module({
  imports: [
    ConfigModule.forRoot({
      isGlobal: true,
      envFilePath: `.env.${process.env.NODE_ENV || 'development'}`,
      validate,
    }),
    MongooseModule.forRootAsync({
      imports: [ConfigModule],
      inject: [ConfigService],
      useFactory: async (configService: ConfigService) => ({
        uri: configService.get<string>('DATABASE_URL'),
        connectionFactory: (connection) => {
          connection.on('connected', () => console.log('MongoDB connected'));
          connection.on('error', (err) =>
            console.error('MongoDB connection error:', err),
          );
          return connection;
        },
      }),
    }),
<<<<<<< HEAD
    LyricsModule,
    WalletModule,
=======
    lyricModule,
>>>>>>> 9564fa1a
    UserModule,
  ],
  controllers: [AppController],
  providers: [AppService],
})
export class AppModule {}<|MERGE_RESOLUTION|>--- conflicted
+++ resolved
@@ -4,17 +4,11 @@
 import { AppController } from './app.controller';
 import { AppService } from './app.service';
 import { validate } from './config/env.validation';
-<<<<<<< HEAD
-import { LyricsModule } from './lyrics/lyrics.module';
+import { UserModule } from './user/user.module';
+import { lyricModule } from './lyrics/lyric.module';
 import { WalletModule } from './wallet/wallet.module';
-import { UserModule } from './user/user.module';
 import * as dotenv from 'dotenv';
 dotenv.config();
-=======
-import { UserModule } from './user/user.module';
-import { lyricModule } from './lyrics/lyric.module';
->>>>>>> 9564fa1a
-
 @Module({
   imports: [
     ConfigModule.forRoot({
@@ -36,13 +30,9 @@
         },
       }),
     }),
-<<<<<<< HEAD
-    LyricsModule,
-    WalletModule,
-=======
     lyricModule,
->>>>>>> 9564fa1a
     UserModule,
+    WalletModule
   ],
   controllers: [AppController],
   providers: [AppService],
